--- conflicted
+++ resolved
@@ -35,8 +35,4 @@
 include-package-data = false
 
 [tool.setuptools.packages.find]
-<<<<<<< HEAD
-exclude = ["references", "tests", "excel_models", "excel_models_private", "examples"]  # Add these lines to exclude specific packages
-=======
-exclude = ["references", "testing", "excel_models", "excel_models_private", "examples"]  # Add these lines to exclude specific packages
->>>>>>> a390be57
+exclude = ["references", "tests", "excel_models", "excel_models_private", "examples", "excel_models", "excel_models_private", "examples"]  # Add these lines to exclude specific packages